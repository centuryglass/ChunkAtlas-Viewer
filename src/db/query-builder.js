/**
 * @file query-builder.js
 *
 * Constructs basic database queries.
 */

const logger = require("../logger.js");
const { Pool } = require("pg");

const { isDefined, assert, assertIsClass, isNonEmptyString }
        = require("../validate.js");
const Tables = require("./structure/tables.js");

class QueryBuilder {
    /**
     * Constructs a query to access a single database table.
     *
     * @param tableEnum  An enum representing the table that the query will
     *                   access.
     */
    constructor(tableEnum) {
        assert(isDefined(Tables.withProperty("tableEnum", tableEnum)),
                "'" + tableEnum + "' is not a valid database table enum.");
        this._table = tableEnum;
        this._selectDistinct = false;
    }

<<<<<<< HEAD
=======
    // Join an array of values into a single, comma-separated string.
    _joinList(list) {
        assert(Array.isArray(list), "Tried to join non-array parameter '"
                + list + "'.");
        let listStr = "";
        list.forEach((listItem) => {
            if (listStr.length > 0) {
                listStr += ", ";
            }
            listStr += listItem;
        });
        return listStr;
    }

>>>>>>> ccc61c4d
    /**
     * Checks that a set of column values are valid for this QueryBuilder's
     * table, throwing an error if any invalid columns are found.
     *
     * @param   A column value, or an array of potential column values.
     */
    _checkColumns(columns) {
        assert(isDefined(columns), "Expected column array for query to '"
                + this._table.name + "' was not defined.");
        if (! Array.isArray(columns)) {
            columns = [ columns ];
        }
        columns.forEach((column) => {
            assert(this._table.isValid(column), "Column '" + column
                    + "' is not a valid column in table '" + this._table.name
                    + "'.");
        });
    }

    /**
     * Sets if the query should select only unique values.
     *
     * @param distinct  Whether the query should select distinct values.
     */
    setDistinct(distinct) {
        this._selectDistinct = distinct;
    }

    /**
     * Sets a parameterized set of conditions used to filter the rows returned
     * by a query.
     *
     * @param conditions  An SQL condition string, possibly containing
     *                    parameters marked with $1, $2, etc.
     *
     * @param params      An optional parameter or array of parameters that
     *                    will be inserted into the query.
     */
    setConditions(conditions, params) {
        assert(! isDefined(conditions) || isNonEmptyString(conditions),
                "Conditions must be a non-empty string or null, found '"
                + conditions + "'");
        this._conditions = conditions;
        if (isDefined(params)) {
            assert(isDefined(conditions), "Parameters can't be provided when "
                    + "no conditions are set.");
            if (! Array.isArray(params)) {
                params = [ params ];
            }
<<<<<<< HEAD
            this._params = params;
=======
>>>>>>> ccc61c4d
        }
        else { this._params = []; }
    }

    /**
     * Performs a database SELECT query, returning a Promise that will resolve
     * to a node-postgres result object, along with a possible error object.
     *
     * @param pool     The database connection pool used to send the query.
     *
     * @param columns  An optional array of column enum values to return. If
     *                 not defined, all table columns will be returned.
     *
     * @return         A Promise that will resolve with a database result
     *                 object and possible error object once the query
     *                 finishes.
     */
    select(pool, columns) {
<<<<<<< HEAD
        //assertIsClass(pool, Pool, "Invalid DB pool param.");
=======
        if (isDefined(columns)) {
            try { this._checkColumns(columns); }
            catch (err) {
                Error("SELECT failed: " + err.message);
            }
        }
>>>>>>> ccc61c4d
        let text = "SELECT ";
        if (this._selectDistinct) { text += "DISTINCT "; }
        if (isDefined(columns) && Array.isArray(columns)
                && columns.length > 0) {
            try { this._checkColumns(columns); }
            catch (err) {
                Error("SELECT failed: " + err.message);
            }
            const columnNames = columns.map(col => this._table.column(col));
            text += "(" + columnNames.join(", ") + ") ";
        }
        else {
            text += "* ";
        }
        text += "FROM " + this._table.name;
        if (isNonEmptyString(this._conditions)) {
            text += " WHERE (" + this._conditions + ")";
        }
        logger.debug("Sending SELECT query '" + text + "' with params '"
                + this._params + "'");
        return pool.query(text, this._params);
    }

    /**
     * Performs a database UPDATE query, returning a Promise that will resolve
     * to a node-postgres result object, along with a possible error object.
     *
     * @param pool          The database connection pool used to send the
     *                      query.
     *
     * @param columnValues  An object holding a set of key:value pairs,
     *                      where each key is a column enum value, and each
     *                      value is the parameter that should be assigned to
     *                      that column.
     *
     * @return              A Promise that will resolve with a database
     *                      result object and possible error object once the
     *                      query finishes.
     */
    update(pool, columnValues) {
        //assertIsClass(pool, Pool, "Invalid DB pool param.");
        let text = "UPDATE " + this._table.name + " SET ";
        const keys = Object.keys(columnValues);
        assert(Array.isArray(keys) && keys.length > 0,
                "ColumnValues must define at least one column : value pair.");
        try { this._checkColumns(columns); }
        catch (err) {
            Error("UPDATE failed: " + err.message);
        }
        const params = (Array.isArray(this._params) ? this._params : []);
        let setColumns = [];
        keys.forEach((key) => {
            key = Number(key);
<<<<<<< HEAD
            setColumns.push(this._table.column(key) + " = $"
                    + (params.length + 1));
=======
            setColumns.push(this._table.column(key) + " = $" + params.length
                    + " ");
>>>>>>> ccc61c4d
            params.push(columnValues[key]);

        });
        text += setColumns.join(", ");
        if (isNonEmptyString(this._conditions)) {
            text += " WHERE (" + this._conditions + ")";
        }
        logger.debug("Sending UPDATE query '" + text + "' with params '"
                + params + "'");
        return pool.query(text, params);
    }

    /**
     * Performs a database INSERT query, returning a Promise that will resolve
     * to a node-postgres result object, along with a possible error object.
     *
     * @param pool          The database connection pool used to send the
     *                      query.
     *
     * @param columns       The columns to set in the inserted row or rows.
     *
     * @param values        An array of row values to insert. Each row value
     *                      is an array of column values, listed in the same
     *                      order as in the columns parameter.
     *
     * @return              A Promise that will resolve with a database result
     *                      object and possible error object once the query
     *                      finishes.
     */
    insert(pool, columns, values) {
<<<<<<< HEAD
        //assertIsClass(pool, Pool, "Invalid DB pool param.");
=======
>>>>>>> ccc61c4d
        try { this._checkColumns(columns); }
        catch (err) {
            Error("INSERT failed: " + err.message);
        }
<<<<<<< HEAD
        // validate 'values' parameter:
        assert(Array.isArray(values), "Values must be an array of column "
                + "values, or an array of column value arrays.");
        let allArrays = true;
        let noArrays = true;
        for (let value of values) {
            if (Array.isArray(value)) {
                noArrays = false;
            }
            else {
                allArrays = false;
            }
        }
        assert (noArrays !== allArrays,
                "Found invalid mix of array and non-array values.");
        if (noArrays) {
            values = [ values ];
        }
        for (let value of values) {
            assert(Array.isArray(value), "Values must be an array of column "
                    + "values.");
            if (isDefined(columns)) {
                assert(value.length <= columns.length, "'" + columns.length
                        + "' column names stated, but found '" + value.length
                        + "' column values.");
            }
        }
        let columnNames = "";
        if (isDefined(columns)) {
             columnNames = columns.map(col => this._table.column(col))
                .join(", ");
            if (columnNames.length !== 0) {
                columnNames = " (" + columnNames + ")"
            };
        }
        let text = "INSERT INTO " + this._table.name + columnNames
                + " VALUES ";
=======
        // TODO: validate 'values' parameter
        let text = "INSERT INTO " + this._table.name + " ("
                + this._joinList(columns) + ") VALUES ";
>>>>>>> ccc61c4d
        let params = {};
        let paramList = [];
        let valueStrings = [];
        values.forEach((valueArray) => {
            let paramSymbols = [];
            valueArray.forEach((param) => {
                if (! isDefined(params[param])) {
                    paramList.push(param);
                    params[param] = "$" + paramList.length;
                }
                paramSymbols.push(params[param]);
            });
            valueStrings.push("(" + paramSymbols.join(", ") + ")");
        });
<<<<<<< HEAD
        text += valueStrings.join(", ");
        logger.debug("Sending INSERT query '" + text + "' with params '"
                + paramList + "'");
        return pool.query(text, paramList);
    }

    /**
     * Performs a database DELETE query, returning a Promise that will resolve
     * to a node-postgres result object, along with a possible error object.
     *
     * @param pool          The database connection pool used to send the
     *                      query.
     *
     * @return              A Promise that will resolve with a database result
     *                      object and possible error object once the query 
     *                      finishes.
     */
    deleteQuery(pool) {
        //assertIsClass(pool, Pool, "Invalid DB pool param.");
        let text = "DELETE FROM " + this._table.name;
        if (isNonEmptyString(this._conditions)) {
            text += " WHERE (" + this._conditions + ")";
        }
        logger.debug("Sending DELETE query '" + text + "' with params '"
                + this._params + "'");
        return pool.query(text, this._params);
=======
        text += this._joinList(valueStrings);
        return pool.query(text, paramList);
>>>>>>> ccc61c4d
    }
}

module.exports = QueryBuilder;<|MERGE_RESOLUTION|>--- conflicted
+++ resolved
@@ -25,23 +25,6 @@
         this._selectDistinct = false;
     }
 
-<<<<<<< HEAD
-=======
-    // Join an array of values into a single, comma-separated string.
-    _joinList(list) {
-        assert(Array.isArray(list), "Tried to join non-array parameter '"
-                + list + "'.");
-        let listStr = "";
-        list.forEach((listItem) => {
-            if (listStr.length > 0) {
-                listStr += ", ";
-            }
-            listStr += listItem;
-        });
-        return listStr;
-    }
-
->>>>>>> ccc61c4d
     /**
      * Checks that a set of column values are valid for this QueryBuilder's
      * table, throwing an error if any invalid columns are found.
@@ -91,10 +74,7 @@
             if (! Array.isArray(params)) {
                 params = [ params ];
             }
-<<<<<<< HEAD
             this._params = params;
-=======
->>>>>>> ccc61c4d
         }
         else { this._params = []; }
     }
@@ -113,16 +93,7 @@
      *                 finishes.
      */
     select(pool, columns) {
-<<<<<<< HEAD
-        //assertIsClass(pool, Pool, "Invalid DB pool param.");
-=======
-        if (isDefined(columns)) {
-            try { this._checkColumns(columns); }
-            catch (err) {
-                Error("SELECT failed: " + err.message);
-            }
-        }
->>>>>>> ccc61c4d
+        //assertIsClass(pool, Pool, "Invalid DB pool param.");
         let text = "SELECT ";
         if (this._selectDistinct) { text += "DISTINCT "; }
         if (isDefined(columns) && Array.isArray(columns)
@@ -141,8 +112,6 @@
         if (isNonEmptyString(this._conditions)) {
             text += " WHERE (" + this._conditions + ")";
         }
-        logger.debug("Sending SELECT query '" + text + "' with params '"
-                + this._params + "'");
         return pool.query(text, this._params);
     }
 
@@ -176,13 +145,8 @@
         let setColumns = [];
         keys.forEach((key) => {
             key = Number(key);
-<<<<<<< HEAD
             setColumns.push(this._table.column(key) + " = $"
                     + (params.length + 1));
-=======
-            setColumns.push(this._table.column(key) + " = $" + params.length
-                    + " ");
->>>>>>> ccc61c4d
             params.push(columnValues[key]);
 
         });
@@ -190,8 +154,6 @@
         if (isNonEmptyString(this._conditions)) {
             text += " WHERE (" + this._conditions + ")";
         }
-        logger.debug("Sending UPDATE query '" + text + "' with params '"
-                + params + "'");
         return pool.query(text, params);
     }
 
@@ -213,15 +175,11 @@
      *                      finishes.
      */
     insert(pool, columns, values) {
-<<<<<<< HEAD
-        //assertIsClass(pool, Pool, "Invalid DB pool param.");
-=======
->>>>>>> ccc61c4d
+        //assertIsClass(pool, Pool, "Invalid DB pool param.");
         try { this._checkColumns(columns); }
         catch (err) {
             Error("INSERT failed: " + err.message);
         }
-<<<<<<< HEAD
         // validate 'values' parameter:
         assert(Array.isArray(values), "Values must be an array of column "
                 + "values, or an array of column value arrays.");
@@ -259,11 +217,6 @@
         }
         let text = "INSERT INTO " + this._table.name + columnNames
                 + " VALUES ";
-=======
-        // TODO: validate 'values' parameter
-        let text = "INSERT INTO " + this._table.name + " ("
-                + this._joinList(columns) + ") VALUES ";
->>>>>>> ccc61c4d
         let params = {};
         let paramList = [];
         let valueStrings = [];
@@ -278,7 +231,6 @@
             });
             valueStrings.push("(" + paramSymbols.join(", ") + ")");
         });
-<<<<<<< HEAD
         text += valueStrings.join(", ");
         logger.debug("Sending INSERT query '" + text + "' with params '"
                 + paramList + "'");
@@ -305,10 +257,6 @@
         logger.debug("Sending DELETE query '" + text + "' with params '"
                 + this._params + "'");
         return pool.query(text, this._params);
-=======
-        text += this._joinList(valueStrings);
-        return pool.query(text, paramList);
->>>>>>> ccc61c4d
     }
 }
 
